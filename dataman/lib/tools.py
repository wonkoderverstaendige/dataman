#!/usr/bin/env python
# -*- coding: utf-8 -*-

<<<<<<< HEAD
from __future__ import print_function
from __future__ import division
import re
import os
import datetime
from termcolor import colored


ansi_escape = re.compile(r'\x1b[^m]*m')


def sample_to_time(sample, sampling_rate):
    return sample/sampling_rate


def fmt_seconds(seconds):
    """Format seconds as a timestamp in HH:MM:SS.uuu format.
    Parameters:
        seconds : float
    """
    seconds, milliseconds = divmod(seconds, 1.)
    td = datetime.timedelta(seconds=seconds)
    return '{:0>8}.{:.3f}'.format(td, milliseconds)

=======
import os
import re
from termcolor import colored
import logging

logger = logging.getLogger(__name__)
>>>>>>> b4360563

def fmt_size(num, unit='B', si=True, sep=' ', col=False, pad=0):
    colors = {"k": "blue", "M": "green", "G": "red", "T": "cyan",
              "Ki": "blue", "Mi": "green", "Gi": "red", "Ti": "cyan"}
    if si:
        prefixes = ['', 'k', 'M', 'G', 'T', 'P', 'E']
    else:
        prefixes = ['', 'Ki', 'Mi', 'Gi', 'Ti', 'Pi', 'Ei']
    
    divisor = 1000 if si else 1024
    for prefix in prefixes:
        if abs(num) < divisor:
            if prefix:
                prefix = colored(prefix, colors[prefix]) if col else prefix
                return "{:5.1f}{}{}{}".format(num, sep, prefix, unit, pad=pad-6)
            else:
                return "{:5.0f}{}{}{} ".format(num, sep, prefix, unit, pad=pad-6)
        num /= divisor


<<<<<<< HEAD
=======
def fmt_time(s, minimal=True):
    """
    Args:
        s: time in seconds (float for fractional)
        minimal: Flag, if true, only return strings for times > 0, leave rest outs
    Returns: String formatted 99h 59min 59.9s, where elements < 1 are left out optionally.

    """
    ms = s-int(s)
    s = int(s)
    if s < 60 and minimal:
        return "{s:02.3f}s".format(s=s+ms)

    m, s = divmod(s, 60)
    if m < 60 and minimal:
        return "{m:02d}min {s:02.3f}s".format(m=m, s=s+ms)

    h, m = divmod(m, 60)
    return "{h:02d}h {m:02d}min {s:02.3f}s".format(h=h, m=m, s=s+ms)


>>>>>>> b4360563
def fext(fname):
    """Grabs the file extension of a file.

    Args:
        fname: File name.

    Returns:
        String with file extension. Empty string, if file has no extensions.

    Raises:
        IOError if file does not exist or can not be accessed.
    """
    return os.path.splitext(fname)[1]


<<<<<<< HEAD
def dir_content(path):
=======
def full_path(path):
    """Return full path of a potentially relative path, including ~ expansion.

    Args:
        Path

    Returns:
        Absolute(Expanduser(Path))
    """
    return os.path.abspath(os.path.expanduser(path))

def path_content(path):
>>>>>>> b4360563
    """Gathers root and first level content of a directory.

    Args:
        path: Relative or absolute path to a directory.

    Returns:
        A tuple containing the root path, the directories and the files
        contained in the root directory.

        (path, dir_names, file_names)
    """
    path = full_path(path)
    assert(os.path.exists(path))
    if os.path.isdir((path)):
        return next(os.walk(path))
    else:
        return os.path.basename(path), [], [path]


def dir_size(path):
    """Calculate size of directory including all subdirectories and files

    Args:
        path: Relative or absolute path.

    Returns:
        Integer value of size in Bytes.
    """
    logger.debug('dir_size path: {}'.format(path))
    assert os.path.exists(path)
    if not os.path.isdir(path):
        return os.path.getsize(path)

    total_size = 0
    for root, dirs, files in os.walk(path):
        for f in files:
            fp = os.path.join(root, f)
            try:
                total_size += os.path.getsize(fp)
            except OSError:
                # symbolic links cause issues
                pass
    return total_size


def terminal_size():
    """Get size of currently used terminal. In many cases this is inaccurate.

    Returns:
        Tuple of width, height.

    Raises:
        Unknown error when not run from a terminal.
    """
    # return map(int, os.popen('stty size', 'r').read().split())
    # Python 3.3+
    ts = os.get_terminal_size()
    return ts.lines, ts.columns

<<<<<<< HEAD

=======
>>>>>>> b4360563
def find_getch():
    """Helper to wait for a single character press, instead of having to use raw_input() requiring Enter
    to be pressed. Should work on all OS.

    Returns:
        Function that works as blocking single character input without prompt.
    """
    # FIXME: Find where I took this piece of code from... and attribute. SO perhaps?
    try:
        import termios
    except ImportError:
        # Non-POSIX. Return msvcrt's (Windows') getch.
        import msvcrt
        return msvcrt.getch

    # POSIX system. Create and return a getch that manipulates the tty.
    import sys
    import tty

    def _getch():
        fd = sys.stdin.fileno()
        old_settings = termios.tcgetattr(fd)
        try:
            tty.setraw(fd)
            ch = sys.stdin.read(1)
        finally:
            termios.tcsetattr(fd, termios.TCSADRAIN, old_settings)
        return ch

    return _getch


<<<<<<< HEAD
=======
ansi_escape = re.compile(r'\x1b[^m]*m')
>>>>>>> b4360563
def strip_ansi(string):
    """Remove the ANSI codes (e.g. color and additional formatting) from a string.

    Args:
        string: A string potentially containing ANSI escape codes.

    Returns:
        String with ANSI escape codes removed.
    """
    return ansi_escape.sub('', string)

if __name__ == "__main__":
    pass<|MERGE_RESOLUTION|>--- conflicted
+++ resolved
@@ -1,39 +1,12 @@
 #!/usr/bin/env python
 # -*- coding: utf-8 -*-
 
-<<<<<<< HEAD
-from __future__ import print_function
-from __future__ import division
-import re
-import os
-import datetime
-from termcolor import colored
-
-
-ansi_escape = re.compile(r'\x1b[^m]*m')
-
-
-def sample_to_time(sample, sampling_rate):
-    return sample/sampling_rate
-
-
-def fmt_seconds(seconds):
-    """Format seconds as a timestamp in HH:MM:SS.uuu format.
-    Parameters:
-        seconds : float
-    """
-    seconds, milliseconds = divmod(seconds, 1.)
-    td = datetime.timedelta(seconds=seconds)
-    return '{:0>8}.{:.3f}'.format(td, milliseconds)
-
-=======
 import os
 import re
 from termcolor import colored
 import logging
 
 logger = logging.getLogger(__name__)
->>>>>>> b4360563
 
 def fmt_size(num, unit='B', si=True, sep=' ', col=False, pad=0):
     colors = {"k": "blue", "M": "green", "G": "red", "T": "cyan",
@@ -54,8 +27,6 @@
         num /= divisor
 
 
-<<<<<<< HEAD
-=======
 def fmt_time(s, minimal=True):
     """
     Args:
@@ -77,7 +48,6 @@
     return "{h:02d}h {m:02d}min {s:02.3f}s".format(h=h, m=m, s=s+ms)
 
 
->>>>>>> b4360563
 def fext(fname):
     """Grabs the file extension of a file.
 
@@ -93,9 +63,6 @@
     return os.path.splitext(fname)[1]
 
 
-<<<<<<< HEAD
-def dir_content(path):
-=======
 def full_path(path):
     """Return full path of a potentially relative path, including ~ expansion.
 
@@ -108,7 +75,6 @@
     return os.path.abspath(os.path.expanduser(path))
 
 def path_content(path):
->>>>>>> b4360563
     """Gathers root and first level content of a directory.
 
     Args:
@@ -126,7 +92,6 @@
         return next(os.walk(path))
     else:
         return os.path.basename(path), [], [path]
-
 
 def dir_size(path):
     """Calculate size of directory including all subdirectories and files
@@ -153,7 +118,6 @@
                 pass
     return total_size
 
-
 def terminal_size():
     """Get size of currently used terminal. In many cases this is inaccurate.
 
@@ -168,10 +132,6 @@
     ts = os.get_terminal_size()
     return ts.lines, ts.columns
 
-<<<<<<< HEAD
-
-=======
->>>>>>> b4360563
 def find_getch():
     """Helper to wait for a single character press, instead of having to use raw_input() requiring Enter
     to be pressed. Should work on all OS.
@@ -188,9 +148,7 @@
         return msvcrt.getch
 
     # POSIX system. Create and return a getch that manipulates the tty.
-    import sys
-    import tty
-
+    import sys, tty
     def _getch():
         fd = sys.stdin.fileno()
         old_settings = termios.tcgetattr(fd)
@@ -204,10 +162,7 @@
     return _getch
 
 
-<<<<<<< HEAD
-=======
 ansi_escape = re.compile(r'\x1b[^m]*m')
->>>>>>> b4360563
 def strip_ansi(string):
     """Remove the ANSI codes (e.g. color and additional formatting) from a string.
 
